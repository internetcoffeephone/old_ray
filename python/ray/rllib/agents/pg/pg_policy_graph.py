--- conflicted
+++ resolved
@@ -67,12 +67,8 @@
             sess,
             obs_input=obs,
             action_sampler=action_dist.sample(),
-<<<<<<< HEAD
-            loss=self.model.loss() + loss,
-=======
             action_prob=action_dist.sampled_action_prob(),
             loss=loss,
->>>>>>> ff5e3384
             loss_inputs=loss_in,
             model=self.model,
             state_inputs=self.model.state_in,
