--- conflicted
+++ resolved
@@ -236,13 +236,9 @@
             self.sess,
             obs_input=obs_ph,
             action_sampler=self.sampler,
-<<<<<<< HEAD
-            loss=self.model.loss() + self.loss_obj.loss,
-=======
             action_prob=curr_action_dist.sampled_action_prob(),
             loss=self.loss_obj.loss,
             model=self.model,
->>>>>>> ff5e3384
             loss_inputs=self.loss_in,
             state_inputs=self.model.state_in,
             state_outputs=self.model.state_out,
