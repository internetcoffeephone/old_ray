from __future__ import absolute_import
from __future__ import division
from __future__ import print_function

from gym.spaces import Discrete
import numpy as np
import tensorflow as tf
import tensorflow.contrib.layers as layers

import ray
from ray.rllib.models import ModelCatalog
from ray.rllib.evaluation.sample_batch import SampleBatch
from ray.rllib.utils.annotations import override
from ray.rllib.utils.error import UnsupportedSpaceException
from ray.rllib.evaluation.policy_graph import PolicyGraph
from ray.rllib.evaluation.tf_policy_graph import TFPolicyGraph

Q_SCOPE = "q_func"
Q_TARGET_SCOPE = "target_q_func"


class QNetwork(object):
    def __init__(self,
                 model,
                 num_actions,
                 dueling=False,
                 hiddens=[256],
                 use_noisy=False,
                 num_atoms=1,
                 v_min=-10.0,
                 v_max=10.0,
                 sigma0=0.5):
        self.model = model
        with tf.variable_scope("action_value"):
            if hiddens:
                action_out = model.last_layer
                for i in range(len(hiddens)):
                    if use_noisy:
                        action_out = self.noisy_layer(
                            "hidden_%d" % i, action_out, hiddens[i], sigma0)
                    else:
                        action_out = layers.fully_connected(
                            action_out,
                            num_outputs=hiddens[i],
                            activation_fn=tf.nn.relu)
            else:
                # Avoid postprocessing the outputs. This enables custom models
                # to be used for parametric action DQN.
                action_out = model.outputs
            if use_noisy:
                action_scores = self.noisy_layer(
                    "output",
                    action_out,
                    num_actions * num_atoms,
                    sigma0,
                    non_linear=False)
            elif hiddens:
                action_scores = layers.fully_connected(
                    action_out,
                    num_outputs=num_actions * num_atoms,
                    activation_fn=None)
            else:
                action_scores = model.outputs
            if num_atoms > 1:
                # Distributional Q-learning uses a discrete support z
                # to represent the action value distribution
                z = tf.range(num_atoms, dtype=tf.float32)
                z = v_min + z * (v_max - v_min) / float(num_atoms - 1)
                support_logits_per_action = tf.reshape(
                    tensor=action_scores, shape=(-1, num_actions, num_atoms))
                support_prob_per_action = tf.nn.softmax(
                    logits=support_logits_per_action)
                action_scores = tf.reduce_sum(
                    input_tensor=z * support_prob_per_action, axis=-1)
                self.logits = support_logits_per_action
                self.dist = support_prob_per_action
            else:
                self.logits = tf.expand_dims(tf.ones_like(action_scores), -1)
                self.dist = tf.expand_dims(tf.ones_like(action_scores), -1)

        if dueling:
            with tf.variable_scope("state_value"):
                state_out = model.last_layer
                for i in range(len(hiddens)):
                    if use_noisy:
                        state_out = self.noisy_layer("dueling_hidden_%d" % i,
                                                     state_out, hiddens[i],
                                                     sigma0)
                    else:
                        state_out = layers.fully_connected(
                            state_out,
                            num_outputs=hiddens[i],
                            activation_fn=tf.nn.relu)
                if use_noisy:
                    state_score = self.noisy_layer(
                        "dueling_output",
                        state_out,
                        num_atoms,
                        sigma0,
                        non_linear=False)
                else:
                    state_score = layers.fully_connected(
                        state_out, num_outputs=num_atoms, activation_fn=None)
            if num_atoms > 1:
                support_logits_per_action_mean = tf.reduce_mean(
                    support_logits_per_action, 1)
                support_logits_per_action_centered = (
                    support_logits_per_action - tf.expand_dims(
                        support_logits_per_action_mean, 1))
                support_logits_per_action = tf.expand_dims(
                    state_score, 1) + support_logits_per_action_centered
                support_prob_per_action = tf.nn.softmax(
                    logits=support_logits_per_action)
                self.value = tf.reduce_sum(
                    input_tensor=z * support_prob_per_action, axis=-1)
                self.logits = support_logits_per_action
                self.dist = support_prob_per_action
            else:
                action_scores_mean = _reduce_mean_ignore_inf(action_scores, 1)
                action_scores_centered = action_scores - tf.expand_dims(
                    action_scores_mean, 1)
                self.value = state_score + action_scores_centered
        else:
            self.value = action_scores

    def f_epsilon(self, x):
        return tf.sign(x) * tf.sqrt(tf.abs(x))

    def noisy_layer(self, prefix, action_in, out_size, sigma0,
                    non_linear=True):
        """
        a common dense layer: y = w^{T}x + b
        a noisy layer: y = (w + \epsilon_w*\sigma_w)^{T}x +
            (b+\epsilon_b*\sigma_b)
        where \epsilon are random variables sampled from factorized normal
        distributions and \sigma are trainable variables which are expected to
        vanish along the training procedure
        """
        in_size = int(action_in.shape[1])

        epsilon_in = tf.random_normal(shape=[in_size])
        epsilon_out = tf.random_normal(shape=[out_size])
        epsilon_in = self.f_epsilon(epsilon_in)
        epsilon_out = self.f_epsilon(epsilon_out)
        epsilon_w = tf.matmul(
            a=tf.expand_dims(epsilon_in, -1), b=tf.expand_dims(epsilon_out, 0))
        epsilon_b = epsilon_out
        sigma_w = tf.get_variable(
            name=prefix + "_sigma_w",
            shape=[in_size, out_size],
            dtype=tf.float32,
            initializer=tf.random_uniform_initializer(
                minval=-1.0 / np.sqrt(float(in_size)),
                maxval=1.0 / np.sqrt(float(in_size))))
        # TF noise generation can be unreliable on GPU
        # If generating the noise on the CPU,
        # lowering sigma0 to 0.1 may be helpful
        sigma_b = tf.get_variable(
            name=prefix + "_sigma_b",
            shape=[out_size],
            dtype=tf.float32,  # 0.5~GPU, 0.1~CPU
            initializer=tf.constant_initializer(
                sigma0 / np.sqrt(float(in_size))))

        w = tf.get_variable(
            name=prefix + "_fc_w",
            shape=[in_size, out_size],
            dtype=tf.float32,
            initializer=layers.xavier_initializer())
        b = tf.get_variable(
            name=prefix + "_fc_b",
            shape=[out_size],
            dtype=tf.float32,
            initializer=tf.zeros_initializer())

        action_activation = tf.nn.xw_plus_b(action_in, w + sigma_w * epsilon_w,
                                            b + sigma_b * epsilon_b)

        if not non_linear:
            return action_activation
        return tf.nn.relu(action_activation)


class QValuePolicy(object):
    def __init__(self, q_values, observations, num_actions, stochastic, eps):
        deterministic_actions = tf.argmax(q_values, axis=1)
        batch_size = tf.shape(observations)[0]

        # Special case masked out actions (q_value ~= -inf) so that we don't
        # even consider them for exploration.
        random_valid_action_logits = tf.where(
            tf.equal(q_values, tf.float32.min),
            tf.ones_like(q_values) * tf.float32.min, tf.ones_like(q_values))
        random_actions = tf.squeeze(
            tf.multinomial(random_valid_action_logits, 1), axis=1)

        chose_random = tf.random_uniform(
            tf.stack([batch_size]), minval=0, maxval=1, dtype=tf.float32) < eps
        stochastic_actions = tf.where(chose_random, random_actions,
                                      deterministic_actions)
        self.action = tf.cond(stochastic, lambda: stochastic_actions,
                              lambda: deterministic_actions)


class QLoss(object):
    def __init__(self,
                 q_t_selected,
                 q_logits_t_selected,
                 q_tp1_best,
                 q_dist_tp1_best,
                 importance_weights,
                 rewards,
                 done_mask,
                 gamma=0.99,
                 n_step=1,
                 num_atoms=1,
                 v_min=-10.0,
                 v_max=10.0):

        if num_atoms > 1:
            # Distributional Q-learning which corresponds to an entropy loss

            z = tf.range(num_atoms, dtype=tf.float32)
            z = v_min + z * (v_max - v_min) / float(num_atoms - 1)

            # (batch_size, 1) * (1, num_atoms) = (batch_size, num_atoms)
            r_tau = tf.expand_dims(
                rewards, -1) + gamma**n_step * tf.expand_dims(
                    1.0 - done_mask, -1) * tf.expand_dims(z, 0)
            r_tau = tf.clip_by_value(r_tau, v_min, v_max)
            b = (r_tau - v_min) / ((v_max - v_min) / float(num_atoms - 1))
            lb = tf.floor(b)
            ub = tf.ceil(b)
            # indispensable judgement which is missed in most implementations
            # when b happens to be an integer, lb == ub, so pr_j(s', a*) will
            # be discarded because (ub-b) == (b-lb) == 0
            floor_equal_ceil = tf.to_float(tf.less(ub - lb, 0.5))

            l_project = tf.one_hot(
                tf.cast(lb, dtype=tf.int32),
                num_atoms)  # (batch_size, num_atoms, num_atoms)
            u_project = tf.one_hot(
                tf.cast(ub, dtype=tf.int32),
                num_atoms)  # (batch_size, num_atoms, num_atoms)
            ml_delta = q_dist_tp1_best * (ub - b + floor_equal_ceil)
            mu_delta = q_dist_tp1_best * (b - lb)
            ml_delta = tf.reduce_sum(
                l_project * tf.expand_dims(ml_delta, -1), axis=1)
            mu_delta = tf.reduce_sum(
                u_project * tf.expand_dims(mu_delta, -1), axis=1)
            m = ml_delta + mu_delta

            # Rainbow paper claims that using this cross entropy loss for
            # priority is robust and insensitive to `prioritized_replay_alpha`
            self.td_error = tf.nn.softmax_cross_entropy_with_logits(
                labels=m, logits=q_logits_t_selected)
            self.loss = tf.reduce_mean(self.td_error * importance_weights)
            self.stats = {
                # TODO: better Q stats for dist dqn
                "mean_td_error": tf.reduce_mean(self.td_error),
            }
        else:
            q_tp1_best_masked = (1.0 - done_mask) * q_tp1_best

            # compute RHS of bellman equation
            q_t_selected_target = rewards + gamma**n_step * q_tp1_best_masked

            # compute the error (potentially clipped)
            self.td_error = (
                q_t_selected - tf.stop_gradient(q_t_selected_target))
            self.loss = tf.reduce_mean(
                importance_weights * _huber_loss(self.td_error))
            self.stats = {
                "mean_q": tf.reduce_mean(q_t_selected),
                "min_q": tf.reduce_min(q_t_selected),
                "max_q": tf.reduce_max(q_t_selected),
                "mean_td_error": tf.reduce_mean(self.td_error),
            }


class DQNPolicyGraph(TFPolicyGraph):
    def __init__(self, observation_space, action_space, config):
        config = dict(ray.rllib.agents.dqn.dqn.DEFAULT_CONFIG, **config)
        if not isinstance(action_space, Discrete):
            raise UnsupportedSpaceException(
                "Action space {} is not supported for DQN.".format(
                    action_space))

        self.config = config
        self.cur_epsilon = 1.0
        self.num_actions = action_space.n

        # Action inputs
        self.stochastic = tf.placeholder(tf.bool, (), name="stochastic")
        self.eps = tf.placeholder(tf.float32, (), name="eps")
        self.cur_observations = tf.placeholder(
            tf.float32, shape=(None, ) + observation_space.shape)

        # Action Q network
        with tf.variable_scope(Q_SCOPE) as scope:
            q_values, q_logits, q_dist, _ = self._build_q_network(
                self.cur_observations, observation_space)
            self.q_func_vars = _scope_vars(scope.name)

        # Action outputs
        self.output_actions = self._build_q_value_policy(q_values)

        # Replay inputs
        self.obs_t = tf.placeholder(
            tf.float32, shape=(None, ) + observation_space.shape)
        self.act_t = tf.placeholder(tf.int32, [None], name="action")
        self.rew_t = tf.placeholder(tf.float32, [None], name="reward")
        self.obs_tp1 = tf.placeholder(
            tf.float32, shape=(None, ) + observation_space.shape)
        self.done_mask = tf.placeholder(tf.float32, [None], name="done")
        self.importance_weights = tf.placeholder(
            tf.float32, [None], name="weight")

        # q network evaluation
        with tf.variable_scope(Q_SCOPE, reuse=True):
            prev_update_ops = set(tf.get_collection(tf.GraphKeys.UPDATE_OPS))
            q_t, q_logits_t, q_dist_t, model = self._build_q_network(
                self.obs_t, observation_space)
            q_batchnorm_update_ops = list(
                set(tf.get_collection(tf.GraphKeys.UPDATE_OPS)) -
                prev_update_ops)

        # target q network evalution
        with tf.variable_scope(Q_TARGET_SCOPE) as scope:
            q_tp1, q_logits_tp1, q_dist_tp1, _ = self._build_q_network(
                self.obs_tp1, observation_space)
            self.target_q_func_vars = _scope_vars(scope.name)

        # q scores for actions which we know were selected in the given state.
        one_hot_selection = tf.one_hot(self.act_t, self.num_actions)
        q_t_selected = tf.reduce_sum(q_t * one_hot_selection, 1)
        q_logits_t_selected = tf.reduce_sum(
            q_logits_t * tf.expand_dims(one_hot_selection, -1), 1)

        # compute estimate of best possible value starting from state at t + 1
        if config["double_q"]:
            with tf.variable_scope(Q_SCOPE, reuse=True):
                q_tp1_using_online_net, q_logits_tp1_using_online_net, \
                    q_dist_tp1_using_online_net, _ = self._build_q_network(
                        self.obs_tp1, observation_space)
            q_tp1_best_using_online_net = tf.argmax(q_tp1_using_online_net, 1)
            q_tp1_best_one_hot_selection = tf.one_hot(
                q_tp1_best_using_online_net, self.num_actions)
            q_tp1_best = tf.reduce_sum(q_tp1 * q_tp1_best_one_hot_selection, 1)
            q_dist_tp1_best = tf.reduce_sum(
                q_dist_tp1 * tf.expand_dims(q_tp1_best_one_hot_selection, -1),
                1)
        else:
            q_tp1_best_one_hot_selection = tf.one_hot(
                tf.argmax(q_tp1, 1), self.num_actions)
            q_tp1_best = tf.reduce_sum(q_tp1 * q_tp1_best_one_hot_selection, 1)
            q_dist_tp1_best = tf.reduce_sum(
                q_dist_tp1 * tf.expand_dims(q_tp1_best_one_hot_selection, -1),
                1)

        self.loss = self._build_q_loss(q_t_selected, q_logits_t_selected,
                                       q_tp1_best, q_dist_tp1_best)

        # update_target_fn will be called periodically to copy Q network to
        # target Q network
        update_target_expr = []
        for var, var_target in zip(
                sorted(self.q_func_vars, key=lambda v: v.name),
                sorted(self.target_q_func_vars, key=lambda v: v.name)):
            update_target_expr.append(var_target.assign(var))
        self.update_target_expr = tf.group(*update_target_expr)

        # initialize TFPolicyGraph
        self.sess = tf.get_default_session()
        self.loss_inputs = [
            ("obs", self.obs_t),
            ("actions", self.act_t),
            ("rewards", self.rew_t),
            ("new_obs", self.obs_tp1),
            ("dones", self.done_mask),
            ("weights", self.importance_weights),
        ]
        TFPolicyGraph.__init__(
            self,
            observation_space,
            action_space,
            self.sess,
            obs_input=self.cur_observations,
            action_sampler=self.output_actions,
<<<<<<< HEAD
            loss=model.loss() + self.loss.loss,
=======
            action_prob=self.action_prob,
            loss=self.loss.loss,
            model=model,
>>>>>>> ff5e3384
            loss_inputs=self.loss_inputs,
            update_ops=q_batchnorm_update_ops)
        self.sess.run(tf.global_variables_initializer())

    @override(TFPolicyGraph)
    def optimizer(self):
        return tf.train.AdamOptimizer(
            learning_rate=self.config["lr"],
            epsilon=self.config["adam_epsilon"])

    @override(TFPolicyGraph)
    def gradients(self, optimizer):
        if self.config["grad_norm_clipping"] is not None:
            grads_and_vars = _minimize_and_clip(
                optimizer,
                self._loss,
                var_list=self.q_func_vars,
                clip_val=self.config["grad_norm_clipping"])
        else:
            grads_and_vars = optimizer.compute_gradients(
                self.loss.loss, var_list=self.q_func_vars)
        grads_and_vars = [(g, v) for (g, v) in grads_and_vars if g is not None]
        return grads_and_vars

    @override(TFPolicyGraph)
    def extra_compute_action_feed_dict(self):
        return {
            self.stochastic: True,
            self.eps: self.cur_epsilon,
        }

    @override(TFPolicyGraph)
    def extra_compute_grad_fetches(self):
        return {
            "td_error": self.loss.td_error,
            "stats": self.loss.stats,
        }

    @override(PolicyGraph)
    def postprocess_trajectory(self,
                               sample_batch,
                               other_agent_batches=None,
                               episode=None):
        return _postprocess_dqn(self, sample_batch)

    @override(PolicyGraph)
    def get_state(self):
        return [TFPolicyGraph.get_state(self), self.cur_epsilon]

    @override(PolicyGraph)
    def set_state(self, state):
        TFPolicyGraph.set_state(self, state[0])
        self.set_epsilon(state[1])

    def compute_td_error(self, obs_t, act_t, rew_t, obs_tp1, done_mask,
                         importance_weights):
        td_err = self.sess.run(
            self.loss.td_error,
            feed_dict={
                self.obs_t: [np.array(ob) for ob in obs_t],
                self.act_t: act_t,
                self.rew_t: rew_t,
                self.obs_tp1: [np.array(ob) for ob in obs_tp1],
                self.done_mask: done_mask,
                self.importance_weights: importance_weights
            })
        return td_err

    def update_target(self):
        return self.sess.run(self.update_target_expr)

    def set_epsilon(self, epsilon):
        self.cur_epsilon = epsilon

    def _build_q_network(self, obs, space):
        qnet = QNetwork(
            ModelCatalog.get_model({
                "obs": obs,
                "is_training": self._get_is_training_placeholder(),
            }, space, self.num_actions, self.config["model"]),
            self.num_actions, self.config["dueling"], self.config["hiddens"],
            self.config["noisy"], self.config["num_atoms"],
            self.config["v_min"], self.config["v_max"], self.config["sigma0"])
        return qnet.value, qnet.logits, qnet.dist, qnet.model

    def _build_q_value_policy(self, q_values):
        return QValuePolicy(q_values, self.cur_observations, self.num_actions,
                            self.stochastic, self.eps).action

    def _build_q_loss(self, q_t_selected, q_logits_t_selected, q_tp1_best,
                      q_dist_tp1_best):
        return QLoss(q_t_selected, q_logits_t_selected, q_tp1_best,
                     q_dist_tp1_best, self.importance_weights, self.rew_t,
                     self.done_mask, self.config["gamma"],
                     self.config["n_step"], self.config["num_atoms"],
                     self.config["v_min"], self.config["v_max"])


def _adjust_nstep(n_step, gamma, obs, actions, rewards, new_obs, dones):
    """Rewrites the given trajectory fragments to encode n-step rewards.

    reward[i] = (
        reward[i] * gamma**0 +
        reward[i+1] * gamma**1 +
        ... +
        reward[i+n_step-1] * gamma**(n_step-1))

    The ith new_obs is also adjusted to point to the (i+n_step-1)'th new obs.

    At the end of the trajectory, n is truncated to fit in the traj length.
    """

    assert not any(dones[:-1]), "Unexpected done in middle of trajectory"

    traj_length = len(rewards)
    for i in range(traj_length):
        for j in range(1, n_step):
            if i + j < traj_length:
                new_obs[i] = new_obs[i + j]
                dones[i] = dones[i + j]
                rewards[i] += gamma**j * rewards[i + j]


def _postprocess_dqn(policy_graph, sample_batch):
    obs, actions, rewards, new_obs, dones = [
        list(x) for x in sample_batch.columns(
            ["obs", "actions", "rewards", "new_obs", "dones"])
    ]

    # N-step Q adjustments
    if policy_graph.config["n_step"] > 1:
        _adjust_nstep(policy_graph.config["n_step"],
                      policy_graph.config["gamma"], obs, actions, rewards,
                      new_obs, dones)

    batch = SampleBatch({
        "obs": obs,
        "actions": actions,
        "rewards": rewards,
        "new_obs": new_obs,
        "dones": dones,
        "weights": np.ones_like(rewards)
    })

    # Prioritize on the worker side
    if batch.count > 0 and policy_graph.config["worker_side_prioritization"]:
        td_errors = policy_graph.compute_td_error(
            batch["obs"], batch["actions"], batch["rewards"], batch["new_obs"],
            batch["dones"], batch["weights"])
        new_priorities = (
            np.abs(td_errors) + policy_graph.config["prioritized_replay_eps"])
        batch.data["weights"] = new_priorities

    return batch


def _reduce_mean_ignore_inf(x, axis):
    """Same as tf.reduce_mean() but ignores -inf values."""
    mask = tf.not_equal(x, tf.float32.min)
    x_zeroed = tf.where(mask, x, tf.zeros_like(x))
    return (tf.reduce_sum(x_zeroed, axis) / tf.reduce_sum(
        tf.cast(mask, tf.float32), axis))


def _huber_loss(x, delta=1.0):
    """Reference: https://en.wikipedia.org/wiki/Huber_loss"""
    return tf.where(
        tf.abs(x) < delta,
        tf.square(x) * 0.5, delta * (tf.abs(x) - 0.5 * delta))


def _minimize_and_clip(optimizer, objective, var_list, clip_val=10):
    """Minimized `objective` using `optimizer` w.r.t. variables in
    `var_list` while ensure the norm of the gradients for each
    variable is clipped to `clip_val`
    """
    gradients = optimizer.compute_gradients(objective, var_list=var_list)
    for i, (grad, var) in enumerate(gradients):
        if grad is not None:
            gradients[i] = (tf.clip_by_norm(grad, clip_val), var)
    return gradients


def _scope_vars(scope, trainable_only=False):
    """
    Get variables inside a scope
    The scope can be specified as a string

    Parameters
    ----------
    scope: str or VariableScope
      scope in which the variables reside.
    trainable_only: bool
      whether or not to return only the variables that were marked as
      trainable.

    Returns
    -------
    vars: [tf.Variable]
      list of variables in `scope`.
    """
    return tf.get_collection(
        tf.GraphKeys.TRAINABLE_VARIABLES
        if trainable_only else tf.GraphKeys.VARIABLES,
        scope=scope if isinstance(scope, str) else scope.name)<|MERGE_RESOLUTION|>--- conflicted
+++ resolved
@@ -387,13 +387,9 @@
             self.sess,
             obs_input=self.cur_observations,
             action_sampler=self.output_actions,
-<<<<<<< HEAD
-            loss=model.loss() + self.loss.loss,
-=======
             action_prob=self.action_prob,
             loss=self.loss.loss,
             model=model,
->>>>>>> ff5e3384
             loss_inputs=self.loss_inputs,
             update_ops=q_batchnorm_update_ops)
         self.sess.run(tf.global_variables_initializer())
