"""Adapted from A3CPolicyGraph to add V-trace.

Keep in sync with changes to A3CPolicyGraph and VtraceSurrogatePolicyGraph."""

from __future__ import absolute_import
from __future__ import division
from __future__ import print_function

import gym
import ray
import numpy as np
import tensorflow as tf
from ray.rllib.agents.impala import vtrace
from ray.rllib.evaluation.policy_graph import PolicyGraph
from ray.rllib.evaluation.tf_policy_graph import TFPolicyGraph, \
    LearningRateSchedule
from ray.rllib.models.action_dist import MultiCategorical
from ray.rllib.models.catalog import ModelCatalog
from ray.rllib.utils.annotations import override
from ray.rllib.utils.error import UnsupportedSpaceException
from ray.rllib.utils.explained_variance import explained_variance


class VTraceLoss(object):
    def __init__(self,
                 actions,
                 actions_logp,
                 actions_entropy,
                 dones,
                 behaviour_logits,
                 target_logits,
                 discount,
                 rewards,
                 values,
                 bootstrap_value,
                 valid_mask,
                 vf_loss_coeff=0.5,
                 entropy_coeff=-0.01,
                 clip_rho_threshold=1.0,
                 clip_pg_rho_threshold=1.0):
        """Policy gradient loss with vtrace importance weighting.

        VTraceLoss takes tensors of shape [T, B, ...], where `B` is the
        batch_size. The reason we need to know `B` is for V-trace to properly
        handle episode cut boundaries.

        Args:
            actions: An int32 tensor of shape [T, B, ACTION_SPACE].
            actions_logp: A float32 tensor of shape [T, B].
            actions_entropy: A float32 tensor of shape [T, B].
            dones: A bool tensor of shape [T, B].
            behaviour_logits: A list with length of ACTION_SPACE of float32
                tensors of shapes
                [T, B, ACTION_SPACE[0]],
                ...,
                [T, B, ACTION_SPACE[-1]]
            target_logits: A list with length of ACTION_SPACE of float32
                tensors of shapes
                [T, B, ACTION_SPACE[0]],
                ...,
                [T, B, ACTION_SPACE[-1]]
            discount: A float32 scalar.
            rewards: A float32 tensor of shape [T, B].
            values: A float32 tensor of shape [T, B].
            bootstrap_value: A float32 tensor of shape [B].
            valid_mask: A bool tensor of valid RNN input elements (#2992).
        """

        # Compute vtrace on the CPU for better perf.
        with tf.device("/cpu:0"):
            self.vtrace_returns = vtrace.multi_from_logits(
                behaviour_policy_logits=behaviour_logits,
                target_policy_logits=target_logits,
                actions=tf.unstack(tf.cast(actions, tf.int32), axis=2),
                discounts=tf.to_float(~dones) * discount,
                rewards=rewards,
                values=values,
                bootstrap_value=bootstrap_value,
                clip_rho_threshold=tf.cast(clip_rho_threshold, tf.float32),
                clip_pg_rho_threshold=tf.cast(clip_pg_rho_threshold,
                                              tf.float32))

        # The policy gradients loss
        self.pi_loss = -tf.reduce_sum(
            tf.boolean_mask(actions_logp * self.vtrace_returns.pg_advantages,
                            valid_mask))

        # The baseline loss
        delta = tf.boolean_mask(values - self.vtrace_returns.vs, valid_mask)
        self.vf_loss = 0.5 * tf.reduce_sum(tf.square(delta))

        # The entropy loss
        self.entropy = tf.reduce_sum(
            tf.boolean_mask(actions_entropy, valid_mask))

        # The summed weighted loss
        self.total_loss = (self.pi_loss + self.vf_loss * vf_loss_coeff +
                           self.entropy * entropy_coeff)


class VTracePolicyGraph(LearningRateSchedule, TFPolicyGraph):
    def __init__(self,
                 observation_space,
                 action_space,
                 config,
                 existing_inputs=None):
        config = dict(ray.rllib.agents.impala.impala.DEFAULT_CONFIG, **config)
        assert config["batch_mode"] == "truncate_episodes", \
            "Must use `truncate_episodes` batch mode with V-trace."
        self.config = config
        self.sess = tf.get_default_session()
        self.grads = None

        if isinstance(action_space, gym.spaces.Discrete):
            is_multidiscrete = False
            actions_shape = [None]
            output_hidden_shape = [action_space.n]
        elif isinstance(action_space, gym.spaces.multi_discrete.MultiDiscrete):
            is_multidiscrete = True
            actions_shape = [None, len(action_space.nvec)]
            output_hidden_shape = action_space.nvec.astype(np.int32)
        else:
            raise UnsupportedSpaceException(
                "Action space {} is not supported for IMPALA.".format(
                    action_space))

        # Create input placeholders
        if existing_inputs:
            actions, dones, behaviour_logits, rewards, observations, \
                prev_actions, prev_rewards = existing_inputs[:7]
            existing_state_in = existing_inputs[7:-1]
            existing_seq_lens = existing_inputs[-1]
        else:
            actions = tf.placeholder(tf.int64, actions_shape, name="ac")
            dones = tf.placeholder(tf.bool, [None], name="dones")
            rewards = tf.placeholder(tf.float32, [None], name="rewards")
            behaviour_logits = tf.placeholder(
                tf.float32, [None, sum(output_hidden_shape)],
                name="behaviour_logits")
            observations = tf.placeholder(
                tf.float32, [None] + list(observation_space.shape))
            existing_state_in = None
            existing_seq_lens = None

        # Unpack behaviour logits
        unpacked_behaviour_logits = tf.split(
            behaviour_logits, output_hidden_shape, axis=1)

        # Setup the policy
        dist_class, logit_dim = ModelCatalog.get_action_dist(
            action_space, self.config["model"])
        prev_actions = ModelCatalog.get_action_placeholder(action_space)
        prev_rewards = tf.placeholder(tf.float32, [None], name="prev_reward")
        self.model = ModelCatalog.get_model(
            {
                "obs": observations,
                "prev_actions": prev_actions,
                "prev_rewards": prev_rewards,
                "is_training": self._get_is_training_placeholder(),
            },
            observation_space,
            logit_dim,
            self.config["model"],
            state_in=existing_state_in,
            seq_lens=existing_seq_lens)
        unpacked_outputs = tf.split(
            self.model.outputs, output_hidden_shape, axis=1)

        dist_inputs = unpacked_outputs if is_multidiscrete else \
            self.model.outputs
        action_dist = dist_class(dist_inputs)

        values = self.model.value_function()
        self.var_list = tf.get_collection(tf.GraphKeys.TRAINABLE_VARIABLES,
                                          tf.get_variable_scope().name)

<<<<<<< HEAD
        def to_batches(tensor):
            if self.config["model"]["use_lstm"]:
=======
        def make_time_major(tensor, drop_last=False):
            """Swaps batch and trajectory axis.
            Args:
                tensor: A tensor or list of tensors to reshape.
                drop_last: A bool indicating whether to drop the last
                trajectory item.
            Returns:
                res: A tensor with swapped axes or a list of tensors with
                swapped axes.
            """
            if isinstance(tensor, list):
                return [make_time_major(t, drop_last) for t in tensor]

            if self.model.state_init:
>>>>>>> ff5e3384
                B = tf.shape(self.model.seq_lens)[0]
                T = tf.shape(tensor)[0] // B
            else:
                # Important: chop the tensor into batches at known episode cut
                # boundaries. TODO(ekl) this is kind of a hack
                T = self.config["sample_batch_size"]
                B = tf.shape(tensor)[0] // T
            rs = tf.reshape(tensor,
                            tf.concat([[B, T], tf.shape(tensor)[1:]], axis=0))

            # swap B and T axes
            res = tf.transpose(
                rs,
                [1, 0] + list(range(2, 1 + int(tf.shape(tensor).shape[0]))))

            if drop_last:
                return res[:-1]
            return res

        if self.model.state_in:
            max_seq_len = tf.reduce_max(self.model.seq_lens) - 1
            mask = tf.sequence_mask(self.model.seq_lens, max_seq_len)
            mask = tf.reshape(mask, [-1])
        else:
            mask = tf.ones_like(rewards, dtype=tf.bool)

        # Prepare actions for loss
        loss_actions = actions if is_multidiscrete else tf.expand_dims(
            actions, axis=1)

        # Inputs are reshaped from [B * T] => [T - 1, B] for V-trace calc.
        self.loss = VTraceLoss(
            actions=make_time_major(loss_actions, drop_last=True),
            actions_logp=make_time_major(
                action_dist.logp(actions), drop_last=True),
            actions_entropy=make_time_major(
                action_dist.entropy(), drop_last=True),
            dones=make_time_major(dones, drop_last=True),
            behaviour_logits=make_time_major(
                unpacked_behaviour_logits, drop_last=True),
            target_logits=make_time_major(unpacked_outputs, drop_last=True),
            discount=config["gamma"],
            rewards=make_time_major(rewards, drop_last=True),
            values=make_time_major(values, drop_last=True),
            bootstrap_value=make_time_major(values)[-1],
            valid_mask=make_time_major(mask, drop_last=True),
            vf_loss_coeff=self.config["vf_loss_coeff"],
            entropy_coeff=self.config["entropy_coeff"],
            clip_rho_threshold=self.config["vtrace_clip_rho_threshold"],
            clip_pg_rho_threshold=self.config["vtrace_clip_pg_rho_threshold"])

        # KL divergence between worker and learner logits for debugging
        model_dist = MultiCategorical(unpacked_outputs)
        behaviour_dist = MultiCategorical(unpacked_behaviour_logits)

        kls = model_dist.kl(behaviour_dist)
        if len(kls) > 1:
            self.KL_stats = {}

            for i, kl in enumerate(kls):
                self.KL_stats.update({
                    "mean_KL_{}".format(i): tf.reduce_mean(kl),
                    "max_KL_{}".format(i): tf.reduce_max(kl),
                    "median_KL_{}".format(i): tf.contrib.distributions.
                    percentile(kl, 50.0),
                })
        else:
            self.KL_stats = {
                "mean_KL": tf.reduce_mean(kls[0]),
                "max_KL": tf.reduce_max(kls[0]),
                "median_KL": tf.contrib.distributions.percentile(kls[0], 50.0),
            }

        # Initialize TFPolicyGraph
        loss_in = [
            ("actions", actions),
            ("dones", dones),
            ("behaviour_logits", behaviour_logits),
            ("rewards", rewards),
            ("obs", observations),
            ("prev_actions", prev_actions),
            ("prev_rewards", prev_rewards),
        ]
        LearningRateSchedule.__init__(self, self.config["lr"],
                                      self.config["lr_schedule"])
        TFPolicyGraph.__init__(
            self,
            observation_space,
            action_space,
            self.sess,
            obs_input=observations,
            action_sampler=action_dist.sample(),
<<<<<<< HEAD
            loss=self.model.loss() + self.loss.total_loss,
=======
            action_prob=action_dist.sampled_action_prob(),
            loss=self.loss.total_loss,
            model=self.model,
>>>>>>> ff5e3384
            loss_inputs=loss_in,
            state_inputs=self.model.state_in,
            state_outputs=self.model.state_out,
            prev_action_input=prev_actions,
            prev_reward_input=prev_rewards,
            seq_lens=self.model.seq_lens,
            max_seq_len=self.config["model"]["max_seq_len"],
            batch_divisibility_req=self.config["sample_batch_size"])

        self.sess.run(tf.global_variables_initializer())

        self.stats_fetches = {
            "stats": dict({
                "cur_lr": tf.cast(self.cur_lr, tf.float64),
                "policy_loss": self.loss.pi_loss,
                "entropy": self.loss.entropy,
                "grad_gnorm": tf.global_norm(self._grads),
                "var_gnorm": tf.global_norm(self.var_list),
                "vf_loss": self.loss.vf_loss,
                "vf_explained_var": explained_variance(
                    tf.reshape(self.loss.vtrace_returns.vs, [-1]),
                    tf.reshape(make_time_major(values, drop_last=True), [-1])),
            }, **self.KL_stats),
        }

    @override(TFPolicyGraph)
    def copy(self, existing_inputs):
        return VTracePolicyGraph(
            self.observation_space,
            self.action_space,
            self.config,
            existing_inputs=existing_inputs)

    @override(TFPolicyGraph)
    def optimizer(self):
        if self.config["opt_type"] == "adam":
            return tf.train.AdamOptimizer(self.cur_lr)
        else:
            return tf.train.RMSPropOptimizer(self.cur_lr, self.config["decay"],
                                             self.config["momentum"],
                                             self.config["epsilon"])

    @override(TFPolicyGraph)
    def gradients(self, optimizer):
        grads = tf.gradients(self._loss, self.var_list)
        self.grads, _ = tf.clip_by_global_norm(grads, self.config["grad_clip"])
        clipped_grads = list(zip(self.grads, self.var_list))
        return clipped_grads

    @override(TFPolicyGraph)
    def extra_compute_action_fetches(self):
        return {"behaviour_logits": self.model.outputs}

    @override(TFPolicyGraph)
    def extra_compute_grad_fetches(self):
        return self.stats_fetches

    @override(PolicyGraph)
    def postprocess_trajectory(self,
                               sample_batch,
                               other_agent_batches=None,
                               episode=None):
        del sample_batch.data["new_obs"]  # not used, so save some bandwidth
        return sample_batch

    @override(PolicyGraph)
    def get_initial_state(self):
        return self.model.state_init<|MERGE_RESOLUTION|>--- conflicted
+++ resolved
@@ -174,10 +174,6 @@
         self.var_list = tf.get_collection(tf.GraphKeys.TRAINABLE_VARIABLES,
                                           tf.get_variable_scope().name)
 
-<<<<<<< HEAD
-        def to_batches(tensor):
-            if self.config["model"]["use_lstm"]:
-=======
         def make_time_major(tensor, drop_last=False):
             """Swaps batch and trajectory axis.
             Args:
@@ -192,7 +188,6 @@
                 return [make_time_major(t, drop_last) for t in tensor]
 
             if self.model.state_init:
->>>>>>> ff5e3384
                 B = tf.shape(self.model.seq_lens)[0]
                 T = tf.shape(tensor)[0] // B
             else:
@@ -285,13 +280,9 @@
             self.sess,
             obs_input=observations,
             action_sampler=action_dist.sample(),
-<<<<<<< HEAD
-            loss=self.model.loss() + self.loss.total_loss,
-=======
             action_prob=action_dist.sampled_action_prob(),
             loss=self.loss.total_loss,
             model=self.model,
->>>>>>> ff5e3384
             loss_inputs=loss_in,
             state_inputs=self.model.state_in,
             state_outputs=self.model.state_out,
